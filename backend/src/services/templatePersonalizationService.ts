--- conflicted
+++ resolved
@@ -222,11 +222,7 @@
 
   if (logoBuffer) {
     const logoPng = await sharp(logoBuffer).resize({ width: 320, withoutEnlargement: true }).png().toBuffer();
-<<<<<<< HEAD
-    const imageId = workbook.addImage({ buffer: logoPng as any, extension: 'png' });
-=======
     const imageId = workbook.addImage({ buffer: logoPng as any, extension: 'png' } as any);
->>>>>>> ef6ac00a
     worksheet.addImage(imageId, {
       tl: { col: 2, row: 1 },
       ext: { width: 320, height: 120 }
