import { describe, expect, it } from 'vitest';
import JSZip from 'jszip';
import ExcelJS from 'exceljs';
import { PDFDocument } from 'pdf-lib';
import { personalizeTemplate } from './templatePersonalizationService';

const sampleCompany = {
  name: 'Contoso',
  email: 'info@contoso.com',
  phone: '+1-555-0100',
  address: '1 Contoso Way'
};

const sampleTheme = {
  primaryColor: '#123456',
  secondaryColor: '#abcdef'
};

const sampleLogo = Buffer.from(
  'iVBORw0KGgoAAAANSUhEUgAAAAEAAAABCAYAAAAfFcSJAAAADUlEQVR42mP8/5+hHgAHggJ/lkCJ9QAAAABJRU5ErkJggg==',
  'base64'
);

describe('templatePersonalizationService', () => {
  it('replaces placeholders inside DOCX output', async () => {
    const result = await personalizeTemplate({
      format: 'docx',
      templateContent: 'Hello {{company.name}} at {{company.email}}',
      company: sampleCompany,
      theme: sampleTheme,
      logoBuffer: sampleLogo,
      fileName: 'sample.docx'
    });

    expect(result.contentType).toBe('application/vnd.openxmlformats-officedocument.wordprocessingml.document');
    expect(result.fileName).toBe('sample.docx');

    const zip = await JSZip.loadAsync(result.buffer);
    const docXml = await zip.file('word/document.xml')!.async('string');
    expect(docXml).toContain('Hello Contoso at info@contoso.com');
    expect(docXml).toContain('Brand Colours: #123456 / #ABCDEF');
    const rels = await zip.file('word/_rels/document.xml.rels')!.async('string');
    expect(rels).toContain('logo.png');
  });

  it('produces PDF with personalized content', async () => {
    const result = await personalizeTemplate({
      format: 'pdf',
      templateContent: 'Welcome {{company.name}}',
      company: sampleCompany,
      theme: sampleTheme,
      logoBuffer: null,
      fileName: 'sample.pdf'
    });

    expect(result.contentType).toBe('application/pdf');
    const pdf = await PDFDocument.load(result.buffer);
    expect(pdf.getPageCount()).toBeGreaterThan(0);
  });

  it('creates XLSX workbook with replaced text', async () => {
    const result = await personalizeTemplate({
      format: 'xlsx',
      templateContent: 'Primary Contact: {{company.email}}',
      company: sampleCompany,
      theme: sampleTheme,
      logoBuffer: null,
      fileName: 'sample.xlsx'
    });

    const workbook = new ExcelJS.Workbook();
<<<<<<< HEAD
    await workbook.xlsx.load(result.buffer as any);
=======
    await workbook.xlsx.load(Buffer.from(result.buffer as any) as any);
>>>>>>> ef6ac00a
    const cell = workbook.getWorksheet('Template')?.getCell('B2');
    expect(cell?.value).toBe('Primary Contact: info@contoso.com');
  });
});<|MERGE_RESOLUTION|>--- conflicted
+++ resolved
@@ -69,11 +69,7 @@
     });
 
     const workbook = new ExcelJS.Workbook();
-<<<<<<< HEAD
-    await workbook.xlsx.load(result.buffer as any);
-=======
     await workbook.xlsx.load(Buffer.from(result.buffer as any) as any);
->>>>>>> ef6ac00a
     const cell = workbook.getWorksheet('Template')?.getCell('B2');
     expect(cell?.value).toBe('Primary Contact: info@contoso.com');
   });
