import { getConnection, type DatabaseConnection } from '../config/database';

export type AuditEventType =
  | 'AUTH_LOGIN'
  | 'AUTH_LOGIN_LOCKOUT'
  | 'AUTH_LOGOUT'
  | 'AUTH_REGISTER'
  | 'AUTH_PASSWORD_FORGOT'
  | 'AUTH_PASSWORD_RESET'
  | 'SECURITY_SCOPE_DENIED'
  | 'AUTHZ_DENIED'
  | 'PAYMENT_ITN_RECEIVED'
  | 'PAYMENT_ITN_REJECTED'
  | 'PAYMENT_STATUS_UPDATE'
<<<<<<< HEAD
  | 'PAYMENT_STATUS_UPDATE_SKIPPED'
  | 'PAYMENT_STATUS_DUPLICATE_IGNORED';
=======
  | 'PAYMENT_STATUS_UPDATE_SKIPPED';
>>>>>>> 3bdff3a0

export interface AuditLogOptions {
  eventType: AuditEventType;
  success: boolean;
  userId?: string | null;
  email?: string | null;
  ipAddress?: string | null;
  userAgent?: string | null;
  metadata?: Record<string, unknown> | null;
}

export const logAuditEvent = async (options: AuditLogOptions): Promise<void> => {
  const { eventType, success, userId, email, ipAddress, userAgent, metadata } = options;
  let db: DatabaseConnection | null = null;

  try {
    db = await getConnection();
    const metaString = metadata ? JSON.stringify(metadata) : null;
    await db.query(
      `INSERT INTO audit_logs (user_id, email, event_type, success, ip_address, user_agent, metadata)
       VALUES (?, ?, ?, ?, ?, ?, ?)` ,
      [userId || null, email || null, eventType, success ? 1 : 0, ipAddress || null, userAgent || null, metaString]
    );
  } catch (error) {
    console.error('Failed to write audit log', error);
  } finally {
    db?.release?.();
  }
};<|MERGE_RESOLUTION|>--- conflicted
+++ resolved
@@ -12,12 +12,7 @@
   | 'PAYMENT_ITN_RECEIVED'
   | 'PAYMENT_ITN_REJECTED'
   | 'PAYMENT_STATUS_UPDATE'
-<<<<<<< HEAD
-  | 'PAYMENT_STATUS_UPDATE_SKIPPED'
-  | 'PAYMENT_STATUS_DUPLICATE_IGNORED';
-=======
   | 'PAYMENT_STATUS_UPDATE_SKIPPED';
->>>>>>> 3bdff3a0
 
 export interface AuditLogOptions {
   eventType: AuditEventType;
