import { getConnection, type DatabaseConnection } from '../config/database';

export type AuditEventType =
  | 'AUTH_LOGIN'
  | 'AUTH_LOGIN_LOCKOUT'
  | 'AUTH_LOGOUT'
  | 'AUTH_REGISTER'
  | 'AUTH_PASSWORD_FORGOT'
  | 'AUTH_PASSWORD_RESET'
  | 'SECURITY_SCOPE_DENIED'
  | 'AUTHZ_DENIED'
  | 'PAYMENT_ITN_RECEIVED'
  | 'PAYMENT_ITN_REJECTED'
  | 'PAYMENT_STATUS_UPDATE'
  | 'PAYMENT_STATUS_UPDATE_SKIPPED'
<<<<<<< HEAD
  | 'COMPANY_USER_INVITE_SENT'
  | 'COMPANY_INVITE_ACCEPTED'
  | 'COMPANY_INVITE_ACCEPT_FAILED'
  | 'COMPANY_INVITE_RESENT'
  | 'COMPANY_INVITE_CANCELLED'
  | 'COMPANY_USER_REMOVED'
  | 'USER_TEMP_PASSWORD_CREATED'
  | 'SSO_APPLICATION_UPDATED'
  | 'APPLICATION_DEPLOYED'
  | 'TEMPLATE_DOWNLOADED';
=======
  | 'PAYMENT_STATUS_DUPLICATE_IGNORED';
>>>>>>> d75a3144

export interface AuditLogOptions {
  eventType: AuditEventType;
  success: boolean;
  userId?: string | null;
  email?: string | null;
  ipAddress?: string | null;
  userAgent?: string | null;
  metadata?: Record<string, unknown> | null;
}

export const logAuditEvent = async (options: AuditLogOptions): Promise<void> => {
  const { eventType, success, userId, email, ipAddress, userAgent, metadata } = options;
  let db: DatabaseConnection | null = null;

  try {
    db = await getConnection();
    const metaString = metadata ? JSON.stringify(metadata) : null;
    await db.query(
      `INSERT INTO audit_logs (user_id, email, event_type, success, ip_address, user_agent, metadata)
       VALUES (?, ?, ?, ?, ?, ?, ?)` ,
      [userId || null, email || null, eventType, success ? 1 : 0, ipAddress || null, userAgent || null, metaString]
    );
  } catch (error) {
    console.error('Failed to write audit log', error);
  } finally {
    db?.release?.();
  }
};<|MERGE_RESOLUTION|>--- conflicted
+++ resolved
@@ -13,7 +13,6 @@
   | 'PAYMENT_ITN_REJECTED'
   | 'PAYMENT_STATUS_UPDATE'
   | 'PAYMENT_STATUS_UPDATE_SKIPPED'
-<<<<<<< HEAD
   | 'COMPANY_USER_INVITE_SENT'
   | 'COMPANY_INVITE_ACCEPTED'
   | 'COMPANY_INVITE_ACCEPT_FAILED'
@@ -24,9 +23,7 @@
   | 'SSO_APPLICATION_UPDATED'
   | 'APPLICATION_DEPLOYED'
   | 'TEMPLATE_DOWNLOADED';
-=======
   | 'PAYMENT_STATUS_DUPLICATE_IGNORED';
->>>>>>> d75a3144
 
 export interface AuditLogOptions {
   eventType: AuditEventType;
